﻿module internal MBrace.SampleRuntime.Worker

open System
open System.Diagnostics
open System.Threading

<<<<<<< HEAD
open MBrace
open MBrace.Runtime
open MBrace.Runtime.Vagabond
open MBrace.Runtime.Store
=======
open Nessos.Vagabond.AppDomainPool

open MBrace.Runtime
open MBrace.Runtime.Vagabond

>>>>>>> f0b78b3e
open MBrace.SampleRuntime.Actors
open MBrace.SampleRuntime.Tasks
open MBrace.SampleRuntime.RuntimeProvider

type IWorkerLogger =
    abstract Log : string -> unit

type ITaskEvaluator =
    abstract Id : string
    abstract Evaluate : state:RuntimeState * logger:IWorkerLogger * ptask:PickledTask * leaseMonitor:LeaseMonitor * faultCount:int -> Async<unit>

type ConsoleTaskLogger () =
    interface IWorkerLogger with
        member __.Log msg = System.Console.WriteLine msg

[<AutoOpen>]
module LogUtils =
    type IWorkerLogger with
        member l.Logf fmt = Printf.ksprintf l.Log fmt

/// <summary>
///     Initializes a worker loop. Worker polls task queue of supplied
///     runtime for available tasks and executes as appropriate.
/// </summary>
/// <param name="runtime">Runtime to subscribe to.</param>
/// <param name="maxConcurrentTasks">Maximum tasks to be executed concurrently by worker.</param>
<<<<<<< HEAD
let initWorker (localRuntime : LocalRuntimeState) (maxConcurrentTasks : int) = async {
    let runtime = localRuntime.RuntimeState
=======
let initWorker (runtime : RuntimeState) (logger : IWorkerLogger) (maxConcurrentTasks : int) (evaluator : ITaskEvaluator) = async {
>>>>>>> f0b78b3e

    let localEndPoint = MBrace.SampleRuntime.Config.LocalEndPoint
    logger.Logf "MBrace worker (%s) initialized on %O." evaluator.Id localEndPoint
    logger.Logf "Listening to task queue at %O." runtime.IPEndPoint

    let currentTaskCount = ref 0

    FileStoreCache.OnCache |> Event.add (fun storeEntityId -> runtime.StoreCacheMap.Cache(localRuntime.WorkerRef.Id, [| storeEntityId |]))

    let rec loop () = async {
        if !currentTaskCount >= maxConcurrentTasks then
            do! Async.Sleep 500
            return! loop ()
        else
            try
<<<<<<< HEAD
                let! task = runtime.TryDequeue(localRuntime.WorkerRef.Id)
=======
                let! task = runtime.TaskQueue.TryDequeue Worker.LocalWorker
>>>>>>> f0b78b3e
                match task with
                | None -> do! Async.Sleep 500
                | Some (ptask, faultCount, leaseMonitor) ->
                    let _ = Interlocked.Increment currentTaskCount
<<<<<<< HEAD
                    let runTask () = async {
                        printfn "Starting task %s of type '%O'." task.TaskId task.Type

                        use! hb = leaseMonitor.InitHeartBeat()

                        let sw = new Stopwatch()
                        sw.Start()
                        let! result = runTask task.ProcessInfo dependencies faultCount task |> Async.Catch
                        sw.Stop()

                        match result with
                        | Choice1Of2 () ->
                            leaseMonitor.Release()
                            printfn "Task %s completed after %O." task.TaskId sw.Elapsed

                        | Choice2Of2 e ->
                            leaseMonitor.DeclareFault()
                            printfn "Task %s faulted with:\n %O." task.TaskId e

                        let _ = Interlocked.Decrement currentTaskCount
                        return ()
                    }

                    let! handle = Async.StartChild(runTask())
                    do! Async.Sleep 200

            with e ->
=======
                    let! _ =  Async.StartChild <| async {
                        try do! evaluator.Evaluate(runtime, logger, ptask, leaseMonitor, faultCount)
                        finally let _ = Interlocked.Decrement currentTaskCount in ()
                    }

                    do! Async.Sleep 200
            with e -> 
>>>>>>> f0b78b3e
                printfn "WORKER FAULT: %O" e
                do! Async.Sleep 1000

            return! loop ()
    }

    return! loop ()
}


type LocalTaskEvaluator(?showAppDomain : bool) =
    let appDomainPrefix =
        if defaultArg showAppDomain false then
            sprintf "AppDomain[%s]: " System.AppDomain.CurrentDomain.FriendlyName
        else
            ""

    interface ITaskEvaluator with
        member __.Id = "InDomain"
        member __.Evaluate(runtime : RuntimeState, logger : IWorkerLogger, ptask : PickledTask, leaseMonitor : LeaseMonitor, faultCount : int) = async {
            logger.Logf "%sStarting task %s of type '%s'." appDomainPrefix ptask.TaskId ptask.TypeName

            use! hb = leaseMonitor.InitHeartBeat()
            let sw = Stopwatch.StartNew()

            let! fault = 
                async {
                    let! task = runtime.UnPickle ptask
                    let runtimeP = RuntimeProvider.FromTask runtime ptask.Dependencies task
                    do! Task.RunAsync runtimeP faultCount task
                } |> Async.Catch

            do sw.Stop()

            match fault with
            | Choice1Of2 () -> 
                leaseMonitor.Release()
                printfn "%sTask %s completed after %O." appDomainPrefix ptask.TaskId sw.Elapsed
                                
            | Choice2Of2 e -> 
                leaseMonitor.DeclareFault()
                printfn "%sTask %s faulted with:\n %O." appDomainPrefix ptask.TaskId e
        }

type AppDomainTaskEvaluator() =

    static let mkAppDomainInitializer () =
        let wd = Config.WorkingDirectory
        fun () -> Config.Init(wd, cleanup = false)

    let pool = AppDomainEvaluatorPool.Create(mkAppDomainInitializer(), threshold = TimeSpan.FromHours 2.)

    interface ITaskEvaluator with
        member __.Id = "AppDomain isolated"
        member __.Evaluate(runtime : RuntimeState, logger : IWorkerLogger, ptask : PickledTask, leaseMonitor : LeaseMonitor, faultCount : int) = async {
            let eval() = async {
                let local = new LocalTaskEvaluator(showAppDomain = true) :> ITaskEvaluator
                return! local.Evaluate(runtime, logger, ptask, leaseMonitor, faultCount)
            }

            return! pool.EvaluateAsync(ptask.Dependencies, eval ())
        }



open Nessos.Thespian

let workerManager (logger : IWorkerLogger) (evaluator : ITaskEvaluator) (cts: CancellationTokenSource) (msg: WorkerManager) =
    async {
        match msg with
        | SubscribeToRuntime(rc, runtimeStateStr, maxConcurrentTasks) ->
            let runtimeState =
                let bytes = System.Convert.FromBase64String(runtimeStateStr)
<<<<<<< HEAD
                Config.getSerializer().Pickler.UnPickle<RuntimeState> bytes
            let workerRef = new Worker(System.Diagnostics.Process.GetCurrentProcess().Id.ToString()) :> IWorkerRef
            let localRuntimeState = LocalRuntimeState.InitLocal(workerRef, runtimeState)
            Async.Start(initWorker localRuntimeState maxConcurrentTasks, cts.Token)
=======

                Config.Pickler.UnPickle<RuntimeState> bytes

            Async.Start(initWorker runtimeState logger maxConcurrentTasks evaluator, cts.Token)
>>>>>>> f0b78b3e
            try do! rc.Reply() with e -> printfn "Failed to confirm worker subscription to client: %O" e
            return cts
        | Unsubscribe rc ->
            cts.Cancel()
            try do! rc.Reply() with e -> printfn "Failed to confirm worker unsubscription to client: %O" e
            return new CancellationTokenSource()
    }<|MERGE_RESOLUTION|>--- conflicted
+++ resolved
@@ -4,18 +4,12 @@
 open System.Diagnostics
 open System.Threading
 
-<<<<<<< HEAD
+open Nessos.Vagabond.AppDomainPool
+
 open MBrace
 open MBrace.Runtime
 open MBrace.Runtime.Vagabond
 open MBrace.Runtime.Store
-=======
-open Nessos.Vagabond.AppDomainPool
-
-open MBrace.Runtime
-open MBrace.Runtime.Vagabond
-
->>>>>>> f0b78b3e
 open MBrace.SampleRuntime.Actors
 open MBrace.SampleRuntime.Tasks
 open MBrace.SampleRuntime.RuntimeProvider
@@ -42,20 +36,14 @@
 /// </summary>
 /// <param name="runtime">Runtime to subscribe to.</param>
 /// <param name="maxConcurrentTasks">Maximum tasks to be executed concurrently by worker.</param>
-<<<<<<< HEAD
-let initWorker (localRuntime : LocalRuntimeState) (maxConcurrentTasks : int) = async {
-    let runtime = localRuntime.RuntimeState
-=======
 let initWorker (runtime : RuntimeState) (logger : IWorkerLogger) (maxConcurrentTasks : int) (evaluator : ITaskEvaluator) = async {
->>>>>>> f0b78b3e
-
     let localEndPoint = MBrace.SampleRuntime.Config.LocalEndPoint
     logger.Logf "MBrace worker (%s) initialized on %O." evaluator.Id localEndPoint
     logger.Logf "Listening to task queue at %O." runtime.IPEndPoint
 
     let currentTaskCount = ref 0
 
-    FileStoreCache.OnCache |> Event.add (fun storeEntityId -> runtime.StoreCacheMap.Cache(localRuntime.WorkerRef.Id, [| storeEntityId |]))
+    FileStoreCache.OnCache |> Event.add (fun storeEntityId -> runtime.StoreCacheMap.Cache(Worker.LocalWorker.Id, [| storeEntityId |]))
 
     let rec loop () = async {
         if !currentTaskCount >= maxConcurrentTasks then
@@ -63,52 +51,19 @@
             return! loop ()
         else
             try
-<<<<<<< HEAD
-                let! task = runtime.TryDequeue(localRuntime.WorkerRef.Id)
-=======
-                let! task = runtime.TaskQueue.TryDequeue Worker.LocalWorker
->>>>>>> f0b78b3e
+                let! task = runtime.TaskQueue.TryDequeue(Worker.LocalWorker.Id)
                 match task with
                 | None -> do! Async.Sleep 500
                 | Some (ptask, faultCount, leaseMonitor) ->
                     let _ = Interlocked.Increment currentTaskCount
-<<<<<<< HEAD
-                    let runTask () = async {
-                        printfn "Starting task %s of type '%O'." task.TaskId task.Type
-
-                        use! hb = leaseMonitor.InitHeartBeat()
-
-                        let sw = new Stopwatch()
-                        sw.Start()
-                        let! result = runTask task.ProcessInfo dependencies faultCount task |> Async.Catch
-                        sw.Stop()
-
-                        match result with
-                        | Choice1Of2 () ->
-                            leaseMonitor.Release()
-                            printfn "Task %s completed after %O." task.TaskId sw.Elapsed
-
-                        | Choice2Of2 e ->
-                            leaseMonitor.DeclareFault()
-                            printfn "Task %s faulted with:\n %O." task.TaskId e
-
-                        let _ = Interlocked.Decrement currentTaskCount
-                        return ()
-                    }
-
-                    let! handle = Async.StartChild(runTask())
-                    do! Async.Sleep 200
-
-            with e ->
-=======
                     let! _ =  Async.StartChild <| async {
                         try do! evaluator.Evaluate(runtime, logger, ptask, leaseMonitor, faultCount)
                         finally let _ = Interlocked.Decrement currentTaskCount in ()
                     }
 
                     do! Async.Sleep 200
-            with e -> 
->>>>>>> f0b78b3e
+
+            with e ->
                 printfn "WORKER FAULT: %O" e
                 do! Async.Sleep 1000
 
@@ -134,7 +89,7 @@
             use! hb = leaseMonitor.InitHeartBeat()
             let sw = Stopwatch.StartNew()
 
-            let! fault = 
+            let! fault =
                 async {
                     let! task = runtime.UnPickle ptask
                     let runtimeP = RuntimeProvider.FromTask runtime ptask.Dependencies task
@@ -144,11 +99,11 @@
             do sw.Stop()
 
             match fault with
-            | Choice1Of2 () -> 
+            | Choice1Of2 () ->
                 leaseMonitor.Release()
                 printfn "%sTask %s completed after %O." appDomainPrefix ptask.TaskId sw.Elapsed
-                                
-            | Choice2Of2 e -> 
+
+            | Choice2Of2 e ->
                 leaseMonitor.DeclareFault()
                 printfn "%sTask %s faulted with:\n %O." appDomainPrefix ptask.TaskId e
         }
@@ -182,17 +137,9 @@
         | SubscribeToRuntime(rc, runtimeStateStr, maxConcurrentTasks) ->
             let runtimeState =
                 let bytes = System.Convert.FromBase64String(runtimeStateStr)
-<<<<<<< HEAD
-                Config.getSerializer().Pickler.UnPickle<RuntimeState> bytes
+                Config.Pickler.UnPickle<RuntimeState> bytes
             let workerRef = new Worker(System.Diagnostics.Process.GetCurrentProcess().Id.ToString()) :> IWorkerRef
-            let localRuntimeState = LocalRuntimeState.InitLocal(workerRef, runtimeState)
-            Async.Start(initWorker localRuntimeState maxConcurrentTasks, cts.Token)
-=======
-
-                Config.Pickler.UnPickle<RuntimeState> bytes
-
             Async.Start(initWorker runtimeState logger maxConcurrentTasks evaluator, cts.Token)
->>>>>>> f0b78b3e
             try do! rc.Reply() with e -> printfn "Failed to confirm worker subscription to client: %O" e
             return cts
         | Unsubscribe rc ->
