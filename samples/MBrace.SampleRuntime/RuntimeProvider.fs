﻿module internal MBrace.SampleRuntime.RuntimeProvider

//
//  Implements the scheduling context for sample runtime.
//

#nowarn "444"

open System.Diagnostics

open Nessos.FsPickler
open Nessos.Thespian
open Nessos.Thespian.Remote

open Nessos.Vagabond

open MBrace
open MBrace.Continuation
open MBrace.Workflows
open MBrace.Runtime.InMemory
open MBrace.Runtime.Vagabond
open MBrace.Store
open MBrace.Runtime

open MBrace.SampleRuntime.Tasks
open MBrace.SampleRuntime.Actors


/// IWorkerRef implementation for the runtime
type Worker(procId : string) =
    let id = sprintf "sample runtime worker (id %s)" procId

    interface IWorkerRef with
        member __.Id = id
        member __.Type = "sample runtime worker node"
        member __.CompareTo(other : obj) =
            match other with
            | :? Worker as w -> compare id (w :> IWorkerRef).Id
            | _ -> invalidArg "other" "invalid comparand."

    override __.ToString() = id
    override __.Equals other =
        match other with
        | :? Worker as w -> id = (w :> IWorkerRef).Id
        | _ -> false

    override __.GetHashCode() = hash id

    static member LocalWorker = new Worker(Process.GetCurrentProcess().Id.ToString())
    static member RemoteWorker(id: string) = new Worker(id)


type ActorAtomProvider (state : RuntimeState) =
    let id = state.IPEndPoint.ToString()
    interface ICloudAtomProvider with
        member x.CreateAtom(container: string, initValue: 'T): Async<ICloudAtom<'T>> = async {
            let id = sprintf "%s/%s" container <| System.Guid.NewGuid().ToString()
            let! atom = state.ResourceFactory.RequestAtom<'T>(id, initValue)
            return atom :> ICloudAtom<'T>
        }

        member x.CreateUniqueContainerName () = System.Guid.NewGuid().ToString()

        member x.DisposeContainer (_ : string) = async.Zero()

        member x.Id: string = id

        member x.IsSupportedValue(value: 'T): bool = true

        member x.Name: string = "ActorAtom"

type ActorChannelProvider (state : RuntimeState) =
    let id = state.IPEndPoint.ToString()
    interface ICloudChannelProvider with
        member __.Name = "ActorChannel"
        member __.Id = id
        member __.CreateUniqueContainerName () = ""

        member __.CreateChannel<'T> (container : string) = async {
            let id = sprintf "%s/%s" container <| System.Guid.NewGuid().ToString()
            let! ch = state.ResourceFactory.RequestChannel<'T> id
            return ch :> ISendPort<'T>, ch :> IReceivePort<'T>
        }

        member __.DisposeContainer _ = async.Zero()

/// Scheduling implementation provider
type RuntimeProvider private (state : RuntimeState, procInfo : ProcessInfo, dependencies : AssemblyId [], faultPolicy, taskId, context) =

    let failTargetWorker () = invalidOp <| sprintf "Cannot target worker when running in '%A' execution context" context

    let extractComputations (computations : seq<Cloud<_> * IWorkerRef option>) =
        computations
        |> Seq.map (fun (c,w) -> if Option.isSome w then failTargetWorker () else c)
        |> Seq.toArray

    /// Creates a runtime provider instance for a provided task
<<<<<<< HEAD
    static member FromTask state procInfo dependencies (task : Task) =
        new RuntimeProvider(state, procInfo, dependencies, task.FaultPolicy, task.TaskId, Distributed)

    /// Creates a runtime provider instance for in-memory computation
    static member CreateInMemoryRuntime(state, procInfo : ProcessInfo) =
        new RuntimeProvider(state, procInfo, [], FaultPolicy.NoRetry, "ThreadPool", ThreadParallel)

=======
    static member FromTask state dependencies (task : Task) =
        new RuntimeProvider(state, task.ProcessInfo, dependencies, task.FaultPolicy, task.TaskId, Distributed)
        
>>>>>>> f0b78b3e
    interface ICloudRuntimeProvider with
        member __.ProcessId = procInfo.ProcessId
        member __.TaskId = taskId

        member __.SchedulingContext = context
        member __.WithSchedulingContext ctx =
            match ctx, context with
            | Distributed, (ThreadParallel | Sequential)
            | ThreadParallel, Sequential ->
                invalidOp <| sprintf "Cannot set scheduling context to '%A' when it already is '%A'." ctx context
            | _ ->
                new RuntimeProvider(state, procInfo, dependencies, faultPolicy, taskId, ctx) :> ICloudRuntimeProvider

        member __.FaultPolicy = faultPolicy
        member __.WithFaultPolicy newPolicy =
            new RuntimeProvider(state, procInfo, dependencies, newPolicy, taskId, context) :> ICloudRuntimeProvider

        member __.IsTargetedWorkerSupported =
            match context with
            | Distributed -> true
            | _ -> false

        member __.ScheduleParallel computations =
            match context with
            | Distributed -> Combinators.Parallel state procInfo dependencies faultPolicy computations
            | ThreadParallel -> ThreadPool.Parallel (extractComputations computations)
            | Sequential -> Sequential.Parallel (extractComputations computations)

        member __.ScheduleChoice computations =
            match context with
            | Distributed -> Combinators.Choice state procInfo dependencies faultPolicy computations
            | ThreadParallel -> ThreadPool.Choice (extractComputations computations)
            | Sequential -> Sequential.Choice (extractComputations computations)

        member __.ScheduleStartChild(computation,worker,_) =
            match context with
            | Distributed -> Combinators.StartChild state procInfo dependencies faultPolicy worker computation
            | _ when Option.isSome worker -> failTargetWorker ()
            | ThreadParallel -> ThreadPool.StartChild computation
            | Sequential -> Sequential.StartChild computation

        member __.GetAvailableWorkers () = state.Workers.GetValue()
        member __.CurrentWorker = Worker.LocalWorker :> IWorkerRef
        member __.Logger = state.Logger :> ICloudLogger<|MERGE_RESOLUTION|>--- conflicted
+++ resolved
@@ -29,6 +29,8 @@
 /// IWorkerRef implementation for the runtime
 type Worker(procId : string) =
     let id = sprintf "sample runtime worker (id %s)" procId
+
+    member __.Id = id
 
     interface IWorkerRef with
         member __.Id = id
@@ -95,19 +97,9 @@
         |> Seq.toArray
 
     /// Creates a runtime provider instance for a provided task
-<<<<<<< HEAD
-    static member FromTask state procInfo dependencies (task : Task) =
-        new RuntimeProvider(state, procInfo, dependencies, task.FaultPolicy, task.TaskId, Distributed)
-
-    /// Creates a runtime provider instance for in-memory computation
-    static member CreateInMemoryRuntime(state, procInfo : ProcessInfo) =
-        new RuntimeProvider(state, procInfo, [], FaultPolicy.NoRetry, "ThreadPool", ThreadParallel)
-
-=======
     static member FromTask state dependencies (task : Task) =
         new RuntimeProvider(state, task.ProcessInfo, dependencies, task.FaultPolicy, task.TaskId, Distributed)
-        
->>>>>>> f0b78b3e
+
     interface ICloudRuntimeProvider with
         member __.ProcessId = procInfo.ProcessId
         member __.TaskId = taskId
