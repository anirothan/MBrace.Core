﻿module internal MBrace.SampleRuntime.RuntimeProvider

//
//  Implements the scheduling context for sample runtime.
//

#nowarn "444"

open System.Diagnostics

open Nessos.Thespian
open Nessos.Thespian.Remote

open MBrace
open MBrace.Continuation
open MBrace.Workflows
open MBrace.Runtime.InMemory
open MBrace.Store
open MBrace.Runtime

open MBrace.SampleRuntime.Tasks
open MBrace.SampleRuntime.Actors


/// IWorkerRef implementation for the runtime
type Worker(procId : string) =
<<<<<<< HEAD
    let id = sprintf "sample runtime worker (id %s)" procId
    
=======
    let id = sprintf "sample runtime worker (pid %s)" procId
>>>>>>> 25da3ac1
    interface IWorkerRef with
        member __.Id = id
        member __.Type = "sample runtime worker node"
        member __.CompareTo(other : obj) =
            match other with
            | :? Worker as w -> compare id (w :> IWorkerRef).Id
            | _ -> invalidArg "other" "invalid comparand."

    override __.ToString() = id
    override __.Equals other = 
        match other with
        | :? Worker as w -> id = (w :> IWorkerRef).Id
        | _ -> false

    override __.GetHashCode() = hash id

    static member LocalWorker = new Worker(Process.GetCurrentProcess().Id.ToString())
    static member RemoteWorker(id: string) = new Worker(id)


type ActorAtomProvider (state : RuntimeState) =
    let id = state.IPEndPoint.ToString()
    interface ICloudAtomProvider with
        member x.CreateAtom(container: string, initValue: 'T): Async<ICloudAtom<'T>> = async {
            let id = sprintf "%s/%s" container <| System.Guid.NewGuid().ToString()
            let! atom = state.ResourceFactory.RequestAtom<'T>(id, initValue)
            return atom :> ICloudAtom<'T>
        }

        member x.CreateUniqueContainerName () = System.Guid.NewGuid().ToString()

        member x.DisposeContainer (_ : string) = async.Zero()
        
        member x.Id: string = id
        
        member x.IsSupportedValue(value: 'T): bool = true
        
        member x.Name: string = "ActorAtom"

type ActorChannelProvider (state : RuntimeState) =
    let id = state.IPEndPoint.ToString()
    interface ICloudChannelProvider with
        member __.Name = "ActorChannel"
        member __.Id = id
        member __.CreateUniqueContainerName () = ""

        member __.CreateChannel<'T> (container : string) = async {
            let id = sprintf "%s/%s" container <| System.Guid.NewGuid().ToString()
            let! ch = state.ResourceFactory.RequestChannel<'T> id
            return ch :> ISendPort<'T>, ch :> IReceivePort<'T>
        }

        member __.DisposeContainer _ = async.Zero()
        
/// Scheduling implementation provider
type RuntimeProvider private (state : RuntimeState, procInfo : ProcessInfo, dependencies, faultPolicy, taskId, context) =

    let failTargetWorker () = invalidOp <| sprintf "Cannot target worker when running in '%A' execution context" context

    let extractComputations (computations : seq<Cloud<_> * IWorkerRef option>) =
        computations
        |> Seq.map (fun (c,w) -> if Option.isSome w then failTargetWorker () else c)
        |> Seq.toArray

    /// Creates a runtime provider instance for a provided task
    static member FromTask state procInfo dependencies (task : Task) =
        new RuntimeProvider(state, procInfo, dependencies, task.FaultPolicy, task.TaskId, Distributed)

    /// Creates a runtime provider instance for in-memory computation
    static member CreateInMemoryRuntime(state, procInfo : ProcessInfo) =
        new RuntimeProvider(state, procInfo, [], FaultPolicy.NoRetry, "ThreadPool", ThreadParallel)
        
    interface ICloudRuntimeProvider with
        member __.ProcessId = procInfo.ProcessId
        member __.TaskId = taskId

        member __.SchedulingContext = context
        member __.WithSchedulingContext ctx =
            match ctx, context with
            | Distributed, (ThreadParallel | Sequential)
            | ThreadParallel, Sequential ->
                invalidOp <| sprintf "Cannot set scheduling context to '%A' when it already is '%A'." ctx context
            | _ ->
                new RuntimeProvider(state, procInfo, dependencies, faultPolicy, taskId, ctx) :> ICloudRuntimeProvider

        member __.FaultPolicy = faultPolicy
        member __.WithFaultPolicy newPolicy = 
            new RuntimeProvider(state, procInfo, dependencies, newPolicy, taskId, context) :> ICloudRuntimeProvider

        member __.IsTargetedWorkerSupported = 
            match context with
            | Distributed -> true
            | _ -> false

        member __.ScheduleParallel computations = 
            match context with
            | Distributed -> Combinators.Parallel state procInfo dependencies faultPolicy computations
            | ThreadParallel -> ThreadPool.Parallel (extractComputations computations)
            | Sequential -> Sequential.Parallel (extractComputations computations)

        member __.ScheduleChoice computations = 
            match context with
            | Distributed -> Combinators.Choice state procInfo dependencies faultPolicy computations
            | ThreadParallel -> ThreadPool.Choice (extractComputations computations)
            | Sequential -> Sequential.Choice (extractComputations computations)

        member __.ScheduleStartChild(computation,worker,_) =
            match context with
            | Distributed -> Combinators.StartChild state procInfo dependencies faultPolicy worker computation
            | _ when Option.isSome worker -> failTargetWorker ()
            | ThreadParallel -> ThreadPool.StartChild computation
            | Sequential -> Sequential.StartChild computation

        member __.GetAvailableWorkers () = state.Workers.GetValue()
        member __.CurrentWorker = Worker.LocalWorker :> IWorkerRef
        member __.Logger = state.Logger :> ICloudLogger<|MERGE_RESOLUTION|>--- conflicted
+++ resolved
@@ -1,4 +1,4 @@
-﻿module internal MBrace.SampleRuntime.RuntimeProvider
+﻿﻿module internal MBrace.SampleRuntime.RuntimeProvider
 
 //
 //  Implements the scheduling context for sample runtime.
@@ -24,12 +24,8 @@
 
 /// IWorkerRef implementation for the runtime
 type Worker(procId : string) =
-<<<<<<< HEAD
     let id = sprintf "sample runtime worker (id %s)" procId
-    
-=======
-    let id = sprintf "sample runtime worker (pid %s)" procId
->>>>>>> 25da3ac1
+
     interface IWorkerRef with
         member __.Id = id
         member __.Type = "sample runtime worker node"
@@ -39,7 +35,7 @@
             | _ -> invalidArg "other" "invalid comparand."
 
     override __.ToString() = id
-    override __.Equals other = 
+    override __.Equals other =
         match other with
         | :? Worker as w -> id = (w :> IWorkerRef).Id
         | _ -> false
@@ -62,11 +58,11 @@
         member x.CreateUniqueContainerName () = System.Guid.NewGuid().ToString()
 
         member x.DisposeContainer (_ : string) = async.Zero()
-        
+
         member x.Id: string = id
-        
+
         member x.IsSupportedValue(value: 'T): bool = true
-        
+
         member x.Name: string = "ActorAtom"
 
 type ActorChannelProvider (state : RuntimeState) =
@@ -83,7 +79,7 @@
         }
 
         member __.DisposeContainer _ = async.Zero()
-        
+
 /// Scheduling implementation provider
 type RuntimeProvider private (state : RuntimeState, procInfo : ProcessInfo, dependencies, faultPolicy, taskId, context) =
 
@@ -101,7 +97,7 @@
     /// Creates a runtime provider instance for in-memory computation
     static member CreateInMemoryRuntime(state, procInfo : ProcessInfo) =
         new RuntimeProvider(state, procInfo, [], FaultPolicy.NoRetry, "ThreadPool", ThreadParallel)
-        
+
     interface ICloudRuntimeProvider with
         member __.ProcessId = procInfo.ProcessId
         member __.TaskId = taskId
@@ -116,21 +112,21 @@
                 new RuntimeProvider(state, procInfo, dependencies, faultPolicy, taskId, ctx) :> ICloudRuntimeProvider
 
         member __.FaultPolicy = faultPolicy
-        member __.WithFaultPolicy newPolicy = 
+        member __.WithFaultPolicy newPolicy =
             new RuntimeProvider(state, procInfo, dependencies, newPolicy, taskId, context) :> ICloudRuntimeProvider
 
-        member __.IsTargetedWorkerSupported = 
+        member __.IsTargetedWorkerSupported =
             match context with
             | Distributed -> true
             | _ -> false
 
-        member __.ScheduleParallel computations = 
+        member __.ScheduleParallel computations =
             match context with
             | Distributed -> Combinators.Parallel state procInfo dependencies faultPolicy computations
             | ThreadParallel -> ThreadPool.Parallel (extractComputations computations)
             | Sequential -> Sequential.Parallel (extractComputations computations)
 
-        member __.ScheduleChoice computations = 
+        member __.ScheduleChoice computations =
             match context with
             | Distributed -> Combinators.Choice state procInfo dependencies faultPolicy computations
             | ThreadParallel -> ThreadPool.Choice (extractComputations computations)
