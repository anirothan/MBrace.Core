--- conflicted
+++ resolved
@@ -7,11 +7,9 @@
 // been passed continuations is a typical example of such a task.
 
 open System
-<<<<<<< HEAD
 open System.Collections.Generic
 open System.Threading.Tasks
-=======
->>>>>>> f0b78b3e
+open System.Threading.Tasks
 
 open Nessos.Thespian
 open Nessos.FsPickler
@@ -22,64 +20,13 @@
 open MBrace.Store
 
 open MBrace.Runtime
-<<<<<<< HEAD
 open MBrace.Runtime.Store
-=======
 open MBrace.Runtime.Utils
 open MBrace.Runtime.Utils.PrettyPrinters
->>>>>>> f0b78b3e
 open MBrace.Runtime.Serialization
 open MBrace.Runtime.Vagabond
 open MBrace.SampleRuntime.Actors
 
-<<<<<<< HEAD
-// Tasks are cloud workflows that have been attached to continuations.
-// In that sense they are 'closed' multi-threaded computations that
-// are difficult to reason about from a worker node's point of view.
-// TaskExecutionMonitor provides a way to cooperatively track execution
-// of such 'closed' computations.
-
-/// Provides a mechanism for cooperative task execution monitoring.
-[<AutoSerializable(false)>]
-type TaskExecutionMonitor () =
-    let tcs = TaskCompletionSource<unit> ()
-    static let fromContext (ctx : ExecutionContext) = ctx.Resources.Resolve<TaskExecutionMonitor> ()
-
-    member __.Task = tcs.Task
-    member __.TriggerFault (e : exn) = tcs.TrySetException e |> ignore
-    member __.TriggerCompletion () = tcs.TrySetResult () |> ignore
-
-    /// Runs a single threaded, synchronous computation,
-    /// triggering the contextual TaskExecutionMonitor on uncaught exception
-    static member ProtectSync ctx (f : unit -> unit) : unit =
-        let tem = fromContext ctx
-        try f () with e -> tem.TriggerFault e |> ignore
-
-    /// Runs an asynchronous computation,
-    /// triggering the contextual TaskExecutionMonitor on uncaught exception
-    static member ProtectAsync ctx (f : Async<unit>) : unit =
-        let tem = fromContext ctx
-        Async.StartWithContinuations(f, ignore, tem.TriggerFault, ignore)
-
-    /// Triggers task completion on the contextual TaskExecutionMonitor
-    static member TriggerCompletion ctx =
-        let tem = fromContext ctx in tem.TriggerCompletion () |> ignore
-
-    /// Triggers task fault on the contextual TaskExecutionMonitor
-    static member TriggerFault (ctx, e) =
-        let tem = fromContext ctx in tem.TriggerFault e |> ignore
-
-    /// Asynchronously await completion of provided TaskExecutionMonitor
-    static member AwaitCompletion (tem : TaskExecutionMonitor) = async {
-        try
-            return! Async.AwaitTask tem.Task
-        with :? System.AggregateException as e when e.InnerException <> null ->
-            return! Async.Raise e.InnerException
-    }
-
-/// Process information record
-=======
->>>>>>> f0b78b3e
 type ProcessInfo =
     {
         /// Cloud process unique identifier
@@ -117,34 +64,16 @@
     /// <param name="runtimeProvider">Local scheduler implementation.</param>
     /// <param name="dependencies">Task dependent assemblies.</param>
     /// <param name="task">Task to be executed.</param>
-<<<<<<< HEAD
-    static member RunAsync (runtimeProvider : ICloudRuntimeProvider)
-                            (atomProvider : ICloudAtomProvider)
-                            (channelProvider : ICloudChannelProvider)
-                            (dependencies : AssemblyId list) (faultCount : int)
-                            (task : Task) =
-=======
-    static member RunAsync (runtimeProvider : ICloudRuntimeProvider) (faultCount : int) (task : Task) = 
->>>>>>> f0b78b3e
+    static member RunAsync (runtimeProvider : ICloudRuntimeProvider) (faultCount : int) (task : Task) =
         async {
             let tem = new TaskExecutionMonitor()
             let ctx =
                 {
-<<<<<<< HEAD
                     Resources =
                         resource {
                             yield runtimeProvider ; yield tem ; yield task.CancellationTokenSource ;
-                            yield Config.getFileStoreConfiguration task.ProcessInfo.DefaultDirectory ;
-                            yield { AtomProvider = atomProvider ; DefaultContainer = task.ProcessInfo.DefaultAtomContainer } ;
-                            yield { ChannelProvider = channelProvider ; DefaultContainer = task.ProcessInfo.DefaultChannelContainer } ;
-                            yield channelProvider ; yield dependencies
-=======
-                    Resources = 
-                        resource { 
-                            yield runtimeProvider ; yield tem ; yield task.CancellationTokenSource ; 
                             yield Config.WithCachedFileStore task.ProcessInfo.FileStoreConfig
                             yield task.ProcessInfo.AtomConfig ; yield task.ProcessInfo.ChannelConfig
->>>>>>> f0b78b3e
                         }
 
                     CancellationToken = task.CancellationTokenSource.GetLocalCancellationToken()
@@ -173,16 +102,11 @@
 /// Type of pickled task as represented in the task queue
 type PickledTask =
     {
-<<<<<<< HEAD
-        Task : Pickle<Task>
-        Dependencies : AssemblyId list
-=======
         TaskId : string
         TypeName : string
 
-        Task : Pickle<Task> 
-        Dependencies : AssemblyId [] 
->>>>>>> f0b78b3e
+        Task : Pickle<Task>
+        Dependencies : AssemblyId []
         Target : IWorkerRef option
     }
 with
@@ -214,11 +138,11 @@
 
         let taskp = Config.Pickler.PickleTyped task
 
-        { 
+        {
             TaskId = taskId ;
             TypeName = Type.prettyPrint typeof<'T> ;
-            Task = taskp ; 
-            Dependencies = dependencies ; 
+            Task = taskp ;
+            Dependencies = dependencies ;
             Target = worker ;
         }
 
@@ -260,14 +184,9 @@
         //             getWorkers () |> Array.forall ((<>) dequeueingWorker)
 
         {
-<<<<<<< HEAD
-            IPEndPoint = MBrace.SampleRuntime.Config.getLocalEndpoint()
+            IPEndPoint = MBrace.SampleRuntime.Config.LocalEndPoint
             Workers = ImmutableCell.Init getWorkers
             StoreCacheMap = StoreCacheMap.Init()
-=======
-            IPEndPoint = MBrace.SampleRuntime.Config.LocalEndPoint
-            Workers = Cell.Init getWorkers
->>>>>>> f0b78b3e
             Logger = Logger.Init logger
             TaskQueue = PartIndexedQueue<_, _>.Init ()
             AssemblyExporter = AssemblyExporter.Init()
@@ -284,54 +203,49 @@
     /// <param name="cc">Cancellation continuation</param>
     /// <param name="wf">Workflow</param>
     member rt.EnqueueTask procInfo dependencies cts fp sc ec cc worker (wf : Cloud<'T>) : unit =
-        let taskId = System.Guid.NewGuid().ToString()
-        let startTask ctx =
-            let cont = { Success = sc ; Exception = ec ; Cancellation = cc }
-            Cloud.StartWithContinuations(wf, cont, ctx)
-
-        let task =
-            {
-                Type = typeof<'T>
-                ProcessInfo = procInfo
-                TaskId = taskId
-                StartTask = startTask
-                FaultPolicy = fp
-                Econt = ec
-                CancellationTokenSource = cts
-            }
-
-        let taskp = Config.getSerializer().Pickler.PickleTyped task
-
-        let pickledTask = { Task = taskp ; Dependencies = dependencies ; Target = worker }
-
-        let storeEntities =
-            StorageEntity.GatherStoreEntitiesInObjectGraph(startTask)
-            |> Seq.map (fun s -> s.Id)
-            |> Seq.toArray
-
-        if Array.length storeEntities = 0 then rt.TaskQueue.UnindexedEnqueue(pickledTask)
-        else
-            let queuePicture =
-                rt.TaskQueue.GetPicture()
-                |> Map.ofArray
-
-            let cachePicture = rt.StoreCacheMap.GetPicture(storeEntities)
-            let selectedWorkerId =
-                cachePicture
-                |> Seq.collect (fun (storeEntity, workerIds) -> workerIds |> Seq.map (fun workerId -> storeEntity, workerId))
-                |> Seq.groupBy snd
-                |> Seq.sortBy (fun (workerId, data) ->
-                                   match queuePicture.TryFind workerId with
-                                   | None -> -(Seq.length data)
-                                   | Some count -> -(Seq.length data) + count)
-                |> Seq.map fst
-                |> Seq.head
-
-
-            rt.TaskQueue.Enqueue(selectedWorkerId, pickledTask)
-
-    /// <summary>
-    /// Atomically schedule a collection of tasks
+        let pickledTask = PickledTask.CreateTask procInfo dependencies cts fp sc ec cc worker wf
+
+
+        match worker with
+        | Some workerRef ->
+            // respect direct schedulling decision
+            rt.TaskQueue.Enqueue(workerRef.Id, pickledTask)
+        | None -> //cache aware schedulling
+            // recreate start-task to pass to GatherStoreEntitiesInObjectGraph
+            let startTask ctx =
+                let cont = { Success = sc ; Exception = ec ; Cancellation = cc }
+                Cloud.StartWithContinuations(wf, cont, ctx)
+
+            let storeEntities =
+                StorageEntity.GatherStoreEntitiesInObjectGraph(startTask)
+                |> Seq.map (fun s -> s.Id)
+                |> Seq.toArray
+
+            if Array.length storeEntities = 0 then rt.TaskQueue.UnindexedEnqueue(pickledTask)
+            else
+                let queuePicture =
+                    rt.TaskQueue.GetPicture()
+                    |> Map.ofArray
+
+                let cachePicture = rt.StoreCacheMap.GetPicture(storeEntities)
+                let selectedWorkerId =
+                    cachePicture
+                    |> Seq.collect (fun (storeEntity, workerIds) -> workerIds |> Seq.map (fun workerId -> storeEntity, workerId))
+                    |> Seq.groupBy snd
+                    |> Seq.sortBy (fun (workerId, data) ->
+                                       match queuePicture.TryFind workerId with
+                                       | None -> -(Seq.length data)
+                                       | Some count -> -(Seq.length data) + count)
+                    |> Seq.map fst
+                    |> Seq.head
+
+
+                rt.TaskQueue.Enqueue(selectedWorkerId, pickledTask)
+
+
+
+    /// <summary>
+    ///     Atomically schedule a collection of tasks
     /// </summary>
     /// <param name="tasks">Tasks to be enqueued</param>
     member rt.EnqueueTasks tasks = for task in tasks do rt.TaskQueue.UnindexedEnqueue(task)
@@ -358,47 +272,11 @@
         return resultCell
     }
 
-<<<<<<< HEAD
-    /// Attempt to dequeue a task from the runtime task queue
-    member rt.TryDequeue () = async {
-        let! item = rt.TaskQueue.TryUnindexedDequeue()
-        match item with
-        | None -> return None
-        | Some (pt, faultCount, leaseMonitor) ->
-            do! rt.AssemblyExporter.LoadDependencies pt.Dependencies
-            let task = Config.getSerializer().Pickler.UnPickleTyped pt.Task
-            return Some (task, pt.Dependencies, faultCount, leaseMonitor)
-    }
-
-    /// Attempt to dequeue a task from the runtime task queue of specific worker
-    member rt.TryDequeue (workerId: string) = async {
-        let! item = rt.TaskQueue.TryDequeue(workerId)
-        match item with
-        | None -> return None
-        | Some (pt, faultCount, leaseMonitor) ->
-            do! rt.AssemblyExporter.LoadDependencies pt.Dependencies
-            let task = Config.getSerializer().Pickler.UnPickleTyped pt.Task
-            return Some (task, pt.Dependencies, faultCount, leaseMonitor)
-    }
-
-type LocalRuntimeState =
-    {
-        RuntimeState: RuntimeState
-        WorkerRef: IWorkerRef
-    }
-
-    static member InitLocal(workerRef: IWorkerRef, runtimeState: RuntimeState) =
-        {
-            RuntimeState = runtimeState
-            WorkerRef = workerRef
-        }
-=======
-    /// <summary>
-    ///     Load Vagrant dependencies and unpickle task.
+    /// <summary>
+    /// Load Vagrant dependencies and unpickle task.
     /// </summary>
     /// <param name="ptask">Task to unpickle.</param>
     member rt.UnPickle(ptask : PickledTask) = async {
         do! rt.AssemblyExporter.LoadDependencies (Array.toList ptask.Dependencies)
         return Config.Pickler.UnPickleTyped ptask.Task
     }
->>>>>>> f0b78b3e
