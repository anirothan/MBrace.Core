--- conflicted
+++ resolved
@@ -86,168 +86,22 @@
   -->
   <Import Project="..\..\.paket\paket.targets" />
   <Choose>
-<<<<<<< HEAD
-    <When Condition="$(TargetFrameworkIdentifier) == '.NETFramework'">
-      <Choose>
-        <When Condition="$(TargetFrameworkVersion) == 'v1.0'">
-          <ItemGroup>
-            <Reference Include="nunit.framework">
-              <HintPath>..\..\packages\NUnit\lib\nunit.framework.dll</HintPath>
-              <Private>True</Private>
-              <Paket>True</Paket>
-            </Reference>
-          </ItemGroup>
-        </When>
-        <When Condition="$(TargetFrameworkVersion) == 'v1.1'">
-          <ItemGroup>
-            <Reference Include="nunit.framework">
-              <HintPath>..\..\packages\NUnit\lib\nunit.framework.dll</HintPath>
-              <Private>True</Private>
-              <Paket>True</Paket>
-            </Reference>
-          </ItemGroup>
-        </When>
-        <When Condition="$(TargetFrameworkVersion) == 'v2.0'">
-          <ItemGroup>
-            <Reference Include="FsUnit.NUnit">
-              <HintPath>..\..\packages\FsUnit\Lib\Net20\FsUnit.NUnit.dll</HintPath>
-              <Private>True</Private>
-              <Paket>True</Paket>
-            </Reference>
-            <Reference Include="nunit.framework">
-              <HintPath>..\..\packages\NUnit\lib\nunit.framework.dll</HintPath>
-              <Private>True</Private>
-              <Paket>True</Paket>
-            </Reference>
-          </ItemGroup>
-        </When>
-        <When Condition="$(TargetFrameworkVersion) == 'v3.5'">
-          <ItemGroup>
-            <Reference Include="FsUnit.NUnit">
-              <HintPath>..\..\packages\FsUnit\Lib\Net20\FsUnit.NUnit.dll</HintPath>
-              <Private>True</Private>
-              <Paket>True</Paket>
-            </Reference>
-            <Reference Include="nunit.framework">
-              <HintPath>..\..\packages\NUnit\lib\nunit.framework.dll</HintPath>
-              <Private>True</Private>
-              <Paket>True</Paket>
-            </Reference>
-          </ItemGroup>
-        </When>
-        <Otherwise>
-          <ItemGroup>
-            <Reference Include="FsUnit.NUnit">
-              <HintPath>..\..\packages\FsUnit\Lib\Net40\FsUnit.NUnit.dll</HintPath>
-              <Private>True</Private>
-              <Paket>True</Paket>
-            </Reference>
-            <Reference Include="nunit.framework">
-              <HintPath>..\..\packages\NUnit\lib\nunit.framework.dll</HintPath>
-              <Private>True</Private>
-              <Paket>True</Paket>
-            </Reference>
-          </ItemGroup>
-        </Otherwise>
-      </Choose>
+    <When Condition="$(TargetFrameworkIdentifier) == '.NETFramework' And ($(TargetFrameworkVersion) == 'v2.0' Or $(TargetFrameworkVersion) == 'v3.0' Or $(TargetFrameworkVersion) == 'v3.5')">
+      <ItemGroup>
+        <Reference Include="FsUnit.NUnit">
+          <HintPath>..\..\packages\FsUnit\Lib\Net20\FsUnit.NUnit.dll</HintPath>
+          <Private>True</Private>
+          <Paket>True</Paket>
+        </Reference>
+      </ItemGroup>
     </When>
-    <When Condition="$(TargetFrameworkIdentifier) == 'MonoAndroid'">
+    <When Condition="($(TargetFrameworkIdentifier) == '.NETFramework' And ($(TargetFrameworkVersion) == 'v4.0' Or $(TargetFrameworkVersion) == 'v4.5' Or $(TargetFrameworkVersion) == 'v4.5.1' Or $(TargetFrameworkVersion) == 'v4.5.2' Or $(TargetFrameworkVersion) == 'v4.5.3')) Or ($(TargetFrameworkIdentifier) == 'MonoAndroid') Or ($(TargetFrameworkIdentifier) == 'MonoTouch')">
       <ItemGroup>
         <Reference Include="FsUnit.NUnit">
           <HintPath>..\..\packages\FsUnit\Lib\Net40\FsUnit.NUnit.dll</HintPath>
           <Private>True</Private>
           <Paket>True</Paket>
         </Reference>
-        <Reference Include="nunit.framework">
-          <HintPath>..\..\packages\NUnit\lib\nunit.framework.dll</HintPath>
-          <Private>True</Private>
-          <Paket>True</Paket>
-        </Reference>
-      </ItemGroup>
-    </When>
-    <When Condition="$(TargetFrameworkIdentifier) == 'MonoTouch'">
-      <ItemGroup>
-        <Reference Include="FsUnit.NUnit">
-          <HintPath>..\..\packages\FsUnit\Lib\Net40\FsUnit.NUnit.dll</HintPath>
-          <Private>True</Private>
-          <Paket>True</Paket>
-        </Reference>
-        <Reference Include="nunit.framework">
-          <HintPath>..\..\packages\NUnit\lib\nunit.framework.dll</HintPath>
-=======
-    <When Condition="$(TargetFrameworkIdentifier) == '.NETFramework' And ($(TargetFrameworkVersion) == 'v2.0' Or $(TargetFrameworkVersion) == 'v3.0' Or $(TargetFrameworkVersion) == 'v3.5')">
-      <ItemGroup>
-        <Reference Include="FsUnit.NUnit">
-          <HintPath>..\..\packages\FsUnit\Lib\Net20\FsUnit.NUnit.dll</HintPath>
->>>>>>> f38416a4
-          <Private>True</Private>
-          <Paket>True</Paket>
-        </Reference>
-      </ItemGroup>
-    </When>
-<<<<<<< HEAD
-    <When Condition="$(TargetFrameworkIdentifier) == 'Silverlight'">
-=======
-    <When Condition="($(TargetFrameworkIdentifier) == '.NETFramework' And ($(TargetFrameworkVersion) == 'v4.0' Or $(TargetFrameworkVersion) == 'v4.5' Or $(TargetFrameworkVersion) == 'v4.5.1' Or $(TargetFrameworkVersion) == 'v4.5.2' Or $(TargetFrameworkVersion) == 'v4.5.3')) Or ($(TargetFrameworkIdentifier) == 'MonoAndroid') Or ($(TargetFrameworkIdentifier) == 'MonoTouch')">
->>>>>>> f38416a4
-      <ItemGroup>
-        <Reference Include="FsUnit.NUnit">
-          <HintPath>..\..\packages\FsUnit\Lib\Net40\FsUnit.NUnit.dll</HintPath>
-          <Private>True</Private>
-          <Paket>True</Paket>
-        </Reference>
-<<<<<<< HEAD
-        <Reference Include="nunit.framework">
-          <HintPath>..\..\packages\NUnit\lib\nunit.framework.dll</HintPath>
-          <Private>True</Private>
-          <Paket>True</Paket>
-        </Reference>
-      </ItemGroup>
-    </When>
-    <When Condition="$(TargetFrameworkIdentifier) == 'Windows'">
-      <ItemGroup>
-        <Reference Include="FsUnit.NUnit">
-          <HintPath>..\..\packages\FsUnit\Lib\Net40\FsUnit.NUnit.dll</HintPath>
-          <Private>True</Private>
-          <Paket>True</Paket>
-        </Reference>
-        <Reference Include="nunit.framework">
-          <HintPath>..\..\packages\NUnit\lib\nunit.framework.dll</HintPath>
-          <Private>True</Private>
-          <Paket>True</Paket>
-        </Reference>
-      </ItemGroup>
-    </When>
-    <When Condition="$(TargetFrameworkIdentifier) == 'WindowsPhoneApp'">
-      <ItemGroup>
-        <Reference Include="FsUnit.NUnit">
-          <HintPath>..\..\packages\FsUnit\Lib\Net40\FsUnit.NUnit.dll</HintPath>
-          <Private>True</Private>
-          <Paket>True</Paket>
-        </Reference>
-        <Reference Include="nunit.framework">
-          <HintPath>..\..\packages\NUnit\lib\nunit.framework.dll</HintPath>
-          <Private>True</Private>
-          <Paket>True</Paket>
-        </Reference>
-      </ItemGroup>
-    </When>
-    <Otherwise>
-      <ItemGroup>
-        <Reference Include="FsUnit.NUnit">
-          <HintPath>..\..\packages\FsUnit\Lib\Net40\FsUnit.NUnit.dll</HintPath>
-          <Private>True</Private>
-          <Paket>True</Paket>
-        </Reference>
-        <Reference Include="nunit.framework">
-          <HintPath>..\..\packages\NUnit\lib\nunit.framework.dll</HintPath>
-          <Private>True</Private>
-          <Paket>True</Paket>
-        </Reference>
-      </ItemGroup>
-    </Otherwise>
-  </Choose>
-=======
       </ItemGroup>
     </When>
   </Choose>
@@ -258,5 +112,4 @@
       <Paket>True</Paket>
     </Reference>
   </ItemGroup>
->>>>>>> f38416a4
 </Project>