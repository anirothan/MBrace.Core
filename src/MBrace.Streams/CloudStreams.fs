--- conflicted
+++ resolved
@@ -527,11 +527,7 @@
     /// <param name="takeCount">The number of elements to return.</param>
     /// <returns>The result CloudStream.</returns>  
     let inline sortBy (projection : 'T -> 'Key) (takeCount : int) (stream : CloudStream<'T>) : CloudStream<'T> = 
-<<<<<<< HEAD
         let collectorf = local {  
-=======
-        let collectorf = cloud {
->>>>>>> c432e3cf
             let results = new List<List<'T>>()
             return 
               { new Collector<'T, List<'Key[] * 'T []>> with
@@ -556,7 +552,7 @@
                     if System.Environment.OSVersion.Platform = System.PlatformID.Unix then
                         Array.Sort(keys, values)
                     else
-                        Sort.parallelSort Environment.ProcessorCount keys values
+                    Sort.parallelSort Environment.ProcessorCount keys values
                     new List<_>(Seq.singleton
                                     (keys.Take(takeCount).ToArray(), 
                                      values.Take(takeCount).ToArray())) }
@@ -577,7 +573,7 @@
                     if System.Environment.OSVersion.Platform = System.PlatformID.Unix then
                         Array.Sort(keys, values)
                     else
-                        Sort.parallelSort Environment.ProcessorCount keys values
+                    Sort.parallelSort Environment.ProcessorCount keys values    
                     values.Take(takeCount).ToArray()
                 return result
             }
